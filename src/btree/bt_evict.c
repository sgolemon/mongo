/*-
 * Copyright (c) 2008-2013 WiredTiger, Inc.
 *	All rights reserved.
 *
 * See the file LICENSE for redistribution information.
 */

#include "wt_internal.h"

static void __evict_dirty_validate(WT_CONNECTION_IMPL *);
static int  __evict_file(WT_SESSION_IMPL *, int);
static int  __evict_file_request_walk(WT_SESSION_IMPL *);
static int __evict_forced_pages(WT_SESSION_IMPL *);
static void __evict_init_candidate(
    WT_SESSION_IMPL *, WT_EVICT_ENTRY *, WT_PAGE *);
static int  __evict_lru(WT_SESSION_IMPL *, int);
static int  __evict_lru_cmp(const void *, const void *);
static int  __evict_page(WT_SESSION_IMPL *, WT_PAGE *);
static int  __evict_walk(WT_SESSION_IMPL *, uint32_t *, int);
static int  __evict_walk_file(WT_SESSION_IMPL *, u_int *, int);
static int  __evict_worker(WT_SESSION_IMPL *);

/*
 * Tuning constants: I hesitate to call this tuning, but we want to review some
 * number of pages from each file's in-memory tree for each page we evict.
 */
#define	WT_EVICT_INT_SKEW  (1<<12)	/* Prefer leaf pages over internal
					   pages by this many increments of the
					   read generation. */
#define	WT_EVICT_WALK_PER_FILE	10	/* Pages to visit per file */
#define	WT_EVICT_WALK_BASE     100	/* Pages tracked across file visits */
#define	WT_EVICT_WALK_INCR     100	/* Pages added each walk */

/*
 * __evict_read_gen --
 *	Get the adjusted read generation for an eviction entry.
 */
static inline uint64_t
__evict_read_gen(const WT_EVICT_ENTRY *entry)
{
	WT_PAGE *page;
	uint64_t read_gen;

	page = entry->page;

	/* Never prioritize empty slots. */
	if (page == NULL)
		return (UINT64_MAX);

	/* Always prioritize pages selected by force. */
	if (page->ref->state == WT_REF_EVICT_FORCE)
		return (0);

	read_gen = page->read_gen + entry->btree->evict_priority;

	/*
	 * Skew the read generation for internal pages that aren't split merge
	 * pages.  We want to consider leaf pages in preference to real internal
	 * pages, but merges are relatively cheap in-memory operations that make
	 * reads faster, so don't make them too unlikely.
	 */
	if ((page->type == WT_PAGE_ROW_INT || page->type == WT_PAGE_COL_INT) &&
	    !__wt_btree_mergeable(page))
		read_gen += WT_EVICT_INT_SKEW;

	return (read_gen);
}

/*
 * __evict_lru_cmp --
 *	Qsort function: sort the eviction array.
 */
static int
__evict_lru_cmp(const void *a, const void *b)
{
	uint64_t a_lru, b_lru;

	a_lru = __evict_read_gen(a);
	b_lru = __evict_read_gen(b);

	return ((a_lru < b_lru) ? -1 : (a_lru == b_lru) ? 0 : 1);
}

/*
 * __evict_list_clr --
 *	Clear an entry in the LRU eviction list.
 */
static inline void
__evict_list_clr(WT_SESSION_IMPL *session, WT_EVICT_ENTRY *e)
{
	if (e->page != NULL) {
		WT_ASSERT(session, F_ISSET_ATOMIC(e->page, WT_PAGE_EVICT_LRU));
		F_CLR_ATOMIC(e->page, WT_PAGE_EVICT_LRU);
		/*
		 * If the page has been locked to assist with eviction,
		 * clear the locked state when removing it from the eviction
		 * queue.
		 */
		if (WT_ATOMIC_CAS(e->page->ref->state,
		    WT_REF_EVICT_FORCE, WT_REF_MEM))
			--S2C(session)->cache->force_entries;
	}
	e->page = NULL;
	e->btree = WT_DEBUG_POINT;
}

/*
 * __evict_list_clr_range --
 *	Clear entries in the LRU eviction list, from a lower-bound to the end.
 */
static inline void
__evict_list_clr_range(WT_SESSION_IMPL *session, u_int start)
{
	WT_CACHE *cache;
	WT_EVICT_ENTRY *evict;
	uint32_t i, elem;

	cache = S2C(session)->cache;

	elem = cache->evict_entries;
	for (i = start, evict = cache->evict + i; i < elem; i++, evict++)
		__evict_list_clr(session, evict);
}

/*
 * __wt_evict_list_clr_page --
 *	Make sure a page is not in the LRU eviction list.  This called from the
 * page eviction code to make sure there is no attempt to evict a child page
 * multiple times.
 */
void
__wt_evict_list_clr_page(WT_SESSION_IMPL *session, WT_PAGE *page)
{
	WT_CACHE *cache;
	WT_EVICT_ENTRY *evict;
	uint32_t i, elem;

	WT_ASSERT(session, WT_PAGE_IS_ROOT(page) ||
	    page->ref->page != page ||
	    page->ref->state == WT_REF_EVICT_WALK ||
	    page->ref->state == WT_REF_LOCKED);

	/* Fast path: if the page isn't on the queue, don't bother searching. */
	if (!F_ISSET_ATOMIC(page, WT_PAGE_EVICT_LRU))
		return;

	cache = S2C(session)->cache;
	__wt_spin_lock(session, &cache->evict_lock);

	elem = cache->evict_entries;
	for (evict = cache->evict, i = 0; i < elem; i++, evict++)
		if (evict->page == page) {
			__evict_list_clr(session, evict);
			break;
		}

	WT_ASSERT(session, !F_ISSET_ATOMIC(page, WT_PAGE_EVICT_LRU));

	__wt_spin_unlock(session, &cache->evict_lock);
}

/*
 * __wt_evict_forced_page --
 *	If a page matches the force criteria try to add it to the eviction
 *	queue and trigger the eviction server.  Best effort only, so no error
 *	is returned if the page is busy.
 */
void
__wt_evict_forced_page(WT_SESSION_IMPL *session, WT_PAGE *page)
{
	WT_CACHE *cache;
	WT_CONNECTION_IMPL *conn;
	WT_EVICT_ENTRY *candidate;
	WT_PAGE *top;
	u_int levels;

	conn = S2C(session);
	cache = conn->cache;

	/*
	 * Check if the page we have been asked to forcefully evict is at the
	 * bottom of a stack of split-merge pages.  If so, lock the top of the
	 * stack instead.
	 */
	for (top = page, levels = 0;
	    __wt_btree_mergeable(top->parent);
	    top = top->parent, ++levels)
		;

	if (levels >= WT_MERGE_STACK_MIN)
		page = top;

	/*
	 * Find the first slot in the eviction queue that doesn't already
	 * contain a forced eviction candidate. There is a possibility that
	 * we will race here, and another forced candidate will be added to
	 * the slot we have chosen. That's OK, the winner will replace the
	 * prior candidate in the queue and it's WT_REF_EVICT_FORCE state will
	 * be reset to WT_REF_MEM.
	 */
	for (candidate = cache->evict;
	    candidate < cache->evict + cache->evict_entries &&
	    candidate->page != NULL &&
	    candidate->page->ref->state == WT_REF_EVICT_FORCE;
	    candidate++) {}
	/*
	 * Nothing to do if the eviction list is already full of forced
	 * eviction candidates.
	 */
	if (candidate == cache->evict + cache->evict_entries)
		return;

	/*
	 * Try to lock the page.  If this succeeds, we're going to queue
	 * it for forced eviction.  We don't go right to the EVICT_FORCED
	 * state, because that is cleared by __wt_evict_list_clr_page.
	 */
	if (!WT_ATOMIC_CAS(page->ref->state, WT_REF_MEM, WT_REF_LOCKED))
		return;

	/* If the page is already queued for ordinary eviction, clear it. */
	__wt_evict_list_clr_page(session, page);

	__wt_spin_lock(session, &cache->evict_lock);

	/* Add the page to the eviction queue. */
	__evict_init_candidate(session, candidate, page);

	/* Set the location in the eviction queue to the new entry. */
	cache->evict_current = cache->evict;

	/*
	 * Lock the page so other threads cannot get new read locks on the
	 * page - which makes it more likely that the next pass of the eviction
	 * server will successfully evict the page.
	 */
	WT_PUBLISH(page->ref->state, WT_REF_EVICT_FORCE);

	cache->force_entries++;
	__wt_spin_unlock(session, &cache->evict_lock);

	WT_CSTAT_INCR(session, cache_eviction_force);
	WT_DSTAT_INCR(session, cache_eviction_force);

	/* Try to wake the server, but don't worry if that fails. */
	(void)__wt_evict_server_wake(session);
}

/*
 * __wt_evict_server_wake --
 *	Wake the eviction server thread.
 */
int
__wt_evict_server_wake(WT_SESSION_IMPL *session)
{
	WT_CACHE *cache;
	WT_CONNECTION_IMPL *conn;
	uint64_t bytes_inuse, bytes_max;

	conn = S2C(session);
	cache = conn->cache;
	bytes_inuse = __wt_cache_bytes_inuse(cache);
	bytes_max = conn->cache_size;

	WT_VERBOSE_RET(session, evictserver,
	    "waking, bytes inuse %s max (%" PRIu64 "MB %s %" PRIu64 "MB)",
	    bytes_inuse <= bytes_max ? "<=" : ">",
	    bytes_inuse / WT_MEGABYTE,
	    bytes_inuse <= bytes_max ? "<=" : ">",
	    bytes_max / WT_MEGABYTE);

	return (__wt_cond_signal(session, cache->evict_cond));
}

/*
 * __sync_file_serial_func --
 *	Eviction serialization function called when a tree is being flushed
 *	or closed.
 */
int
__wt_sync_file_serial_func(WT_SESSION_IMPL *session, void *args)
{
	WT_CACHE *cache;
	int syncop;

	__wt_sync_file_unpack(args, &syncop);

	/*
	 * Publish: there must be a barrier to ensure the structure fields are
	 * set before the eviction thread can see the request.
	 */
	WT_PUBLISH(session->syncop, syncop);

	/* We're serialized at this point, no lock needed. */
	cache = S2C(session)->cache;
	++cache->sync_request;

	return (0);
}

/*
 * __wt_cache_evict_server --
 *	Thread to evict pages from the cache.
 */
void *
__wt_cache_evict_server(void *arg)
{
	WT_CACHE *cache;
	WT_CONNECTION_IMPL *conn;
	WT_DECL_RET;
	WT_SESSION_IMPL *session;

	session = arg;
	conn = S2C(session);
	cache = conn->cache;

	cache->evict_entries = WT_EVICT_WALK_BASE + WT_EVICT_WALK_INCR;
	WT_ERR(__wt_calloc_def(session, cache->evict_entries, &cache->evict));

	while (F_ISSET(conn, WT_CONN_EVICTION_RUN)) {
		/* Evict pages from the cache as needed. */
		WT_ERR(__evict_worker(session));

		if (!F_ISSET(conn, WT_CONN_EVICTION_RUN))
			break;

		WT_VERBOSE_ERR(session, evictserver, "sleeping");
		/* Don't rely on signals: check periodically. */
		WT_ERR(__wt_cond_wait(session, cache->evict_cond, 100000));
		WT_VERBOSE_ERR(session, evictserver, "waking");
	}

	WT_VERBOSE_ERR(session, evictserver, "exiting");

	if (ret == 0) {
		if (cache->pages_inmem != cache->pages_evict)
			__wt_errx(session,
			    "cache server: exiting with %" PRIu64 " pages in "
			    "memory and %" PRIu64 " pages evicted",
			    cache->pages_inmem, cache->pages_evict);
		if (cache->bytes_inmem != cache->bytes_evict)
			__wt_errx(session,
			    "cache server: exiting with %" PRIu64 " bytes in "
			    "memory and %" PRIu64 " bytes evicted",
			    cache->bytes_inmem, cache->bytes_evict);
	} else
err:		WT_PANIC_ERR(session, ret, "eviction server error");

	__wt_free(session, cache->evict);

	/* Close the eviction session and free its hazard array. */
	(void)session->iface.close(&session->iface, NULL);
	__wt_free(conn->default_session, session->hazard);

	return (NULL);
}

/*
 * __evict_worker --
 *	Evict pages from memory.
 */
static int
__evict_worker(WT_SESSION_IMPL *session)
{
	WT_CACHE *cache;
	WT_CONNECTION_IMPL *conn;
	WT_DECL_RET;
	uint64_t bytes_inuse, bytes_max, dirty_inuse;
	int clean, loop;

	conn = S2C(session);
	cache = conn->cache;

	/* Evict pages from the cache. */
	for (loop = 0;; loop++) {

		/*
		 * Block out concurrent eviction while we are handling requests.
		 */
		__wt_spin_lock(session, &cache->evict_lock);

		/* If there is a file sync request, satisfy it. */
		while (ret == 0 && cache->sync_complete != cache->sync_request)
			ret = __evict_file_request_walk(session);

		__wt_spin_unlock(session, &cache->evict_lock);
		WT_RET(ret);
<<<<<<< HEAD

		if (force_page != NULL)
			WT_WITH_BTREE(session, force_btree,
			    (void)__evict_page(session, force_page));
=======
		WT_RET(__evict_forced_pages(session));
>>>>>>> d5ca0b69

		/*
		 * Keep evicting until we hit the target cache usage and the
		 * target dirty percentage.
		 */
		bytes_inuse = __wt_cache_bytes_inuse(cache);
		dirty_inuse = __wt_cache_bytes_dirty(cache);
		bytes_max = conn->cache_size;
		if (bytes_inuse < (cache->eviction_target * bytes_max) / 100 &&
		    dirty_inuse <
		    (cache->eviction_dirty_target * bytes_max) / 100)
			break;

		WT_VERBOSE_RET(session, evictserver,
		    "Eviction pass with: Max: %" PRIu64
		    " In use: %" PRIu64 " Dirty: %" PRIu64,
		    bytes_max, bytes_inuse, dirty_inuse);

		/*
		 * Either the cache is too large or there are too many dirty
		 * pages (or both).  Ignore clean pages unless the cache is
		 * too large.
		 */
		clean = 0;
		if (bytes_inuse > (cache->eviction_target * bytes_max) / 100)
			clean = 1;

		/*
		 * Track whether pages are being evicted.  This will be cleared
		 * by the next thread to successfully evict a page.
		 */
		F_SET(cache, WT_EVICT_NO_PROGRESS);
		WT_RET(__evict_lru(session, clean));

		__evict_dirty_validate(conn);

		/*
		 * If we're making progress, keep going; if we're not making
		 * any progress at all, mark the cache "stuck" and go back to
		 * sleep, it's not something we can fix.
		 */
		if (F_ISSET(cache, WT_EVICT_NO_PROGRESS)) {
			if (loop == 10) {
				F_SET(cache, WT_EVICT_STUCK);
				WT_CSTAT_INCR(session, cache_eviction_slow);
				WT_VERBOSE_RET(session, evictserver,
				    "unable to reach eviction goal");
				break;
			}
		} else
			loop = 0;
	}
	return (0);
}

/*
 * __evict_forced_pages --
 *	Find and evict any pages added for forced eviction.
 */
static int
__evict_forced_pages(WT_SESSION_IMPL *session)
{
	WT_BTREE *force_btree;
	WT_CACHE *cache;
	WT_DECL_RET;
	WT_EVICT_ENTRY *candidate, *force_candidates;
	WT_PAGE *force_page;
	uint32_t curr_entry, force_entries;

	cache = S2C(session)->cache;
	/*
	 * Short circuit if there are no forced entries. If the count drops to
	 * zero between this test and acquiring the lock - we'll do a small
	 * amount of additional work.
	 */
	if (cache->force_entries == 0)
		return (0);

	__wt_spin_lock(session, &cache->evict_lock);

	/*
	 * Try to evict any pages marked as forced. Gather the set of
	 * candidates into an array, but don't evict until we've released the
	 * eviction lock.
	 * TODO: We could stash this array in the cache handle, and resize if
	 * necessary, but this isn't a common code path, so that optimization
	 * isn't worth it at the moment.
	 */
	force_btree = NULL;
	force_page = NULL;
	if ((ret = __wt_calloc_def(session,
	    cache->force_entries, &force_candidates)) != 0) {
		__wt_spin_unlock(session, &cache->evict_lock);
		return (ret);
	}

	for (candidate = cache->evict, force_entries = 0;
	    candidate->page != NULL &&
	    cache->force_entries != force_entries;
	    candidate++) {
		if (!WT_ATOMIC_CAS(candidate->page->ref->state,
		    WT_REF_EVICT_FORCE, WT_REF_LOCKED))
			continue;
		force_candidates[force_entries].btree =
		    candidate->btree;
		force_candidates[force_entries].page =
		    candidate->page;
		force_entries++;
		__evict_list_clr(session, candidate);
	}
	WT_ASSERT(session,
	    force_entries == cache->force_entries);
	cache->force_entries = 0;

	__wt_spin_unlock(session, &cache->evict_lock);
	WT_ERR(ret);

	/* Evict force pages now that we've released the lock. */
	for (curr_entry = 0; curr_entry < force_entries; curr_entry++) {
		WT_SET_BTREE_IN_SESSION(session,
		    force_candidates[curr_entry].btree);
		(void)__evict_page(session,
		    force_candidates[curr_entry].page);
		WT_CLEAR_BTREE_IN_SESSION(session);
	}

err:	__wt_free(session, force_candidates);
	return (ret);
}

/*
 * __wt_evict_clear_tree_walk --
 *	Clear the tree's current eviction point, acquiring the eviction lock.
 */
void
__wt_evict_clear_tree_walk(WT_SESSION_IMPL *session, WT_PAGE *page)
{
	WT_CACHE *cache;
	WT_REF *ref;

	cache = S2C(session)->cache;

	__wt_spin_lock(session, &cache->evict_walk_lock);

	/* If no page stack specified, clear the standard eviction stack. */
	if (page == NULL) {
		page = S2BT(session)->evict_page;
		S2BT(session)->evict_page = NULL;
	}

	/* Clear the current eviction point. */
	while (page != NULL && !WT_PAGE_IS_ROOT(page)) {
		ref = page->ref;
		page = page->parent;
		if (ref->state == WT_REF_EVICT_WALK)
			ref->state = WT_REF_MEM;
	}

	__wt_spin_unlock(session, &cache->evict_walk_lock);
}

/*
 * __evict_page --
 *	Evict a given page.
 */
static int
__evict_page(WT_SESSION_IMPL *session, WT_PAGE *page)
{
	WT_DECL_RET;
	WT_TXN saved_txn, *txn;
	int was_running;

	/*
	 * We have to take care when evicting pages not to write a change that:
	 *  (a) is not yet committed; or
	 *  (b) is committed more recently than an in-progress checkpoint.
	 *
	 * We handle both of these cases by setting up the transaction context
	 * before evicting, using the oldest reading ID in the system to create
	 * the snapshot.  If a transaction is in progress in the evicting
	 * session, we save and restore its state.
	 */
	txn = &session->txn;
	saved_txn = *txn;
	was_running = (F_ISSET(txn, TXN_RUNNING) != 0);

	if (was_running)
		WT_RET(__wt_txn_init(session));

	__wt_txn_get_evict_snapshot(session);
	txn->isolation = TXN_ISO_READ_COMMITTED;
	ret = __wt_rec_evict(session, page, 0);

	if (was_running) {
		WT_ASSERT(session, txn->snapshot == NULL ||
		    txn->snapshot != saved_txn.snapshot);
		__wt_txn_destroy(session);
	} else
		__wt_txn_release_snapshot(session);

	/* If the oldest transaction was updated, keep the newer value. */
	saved_txn.oldest_snap_min = txn->oldest_snap_min;

	*txn = saved_txn;
	return (ret);
}

/*
 * __evict_file_request_walk --
 *	Walk the session list looking for sync/close requests.  If we find a
 * request, perform it, clear the request, and wake up the requesting thread.
 */
static int
__evict_file_request_walk(WT_SESSION_IMPL *session)
{
	WT_CACHE *cache;
	WT_CONNECTION_IMPL *conn;
	WT_SESSION_IMPL *request_session;
	uint32_t i, session_cnt;
	int syncop;
	const char *msg;

	conn = S2C(session);
	cache = conn->cache;

	/* Make progress, regardless of success or failure. */
	++cache->sync_complete;

	/*
	 * No lock is required because the session array is fixed size, but it
	 * it may contain inactive entries.
	 *
	 * If we don't find a request, something went wrong; complain, but don't
	 * return an error code, the eviction thread doesn't need to exit.
	 */
	WT_ORDERED_READ(session_cnt, conn->session_cnt);
	for (request_session = conn->sessions,
	    i = 0; i < session_cnt; ++request_session, ++i)
		if (request_session->active && request_session->syncop != 0)
			break;
	if (i == session_cnt) {
		__wt_errx(session,
		    "failed to find handle's sync operation request");
		return (0);
	}

	/*
	 * Clear the session's request (we don't want to find it again
	 * on our next walk, and doing it now should help avoid coding
	 * errors later).  No publish is required, all we care about is
	 * that we see it change.
	 */
	syncop = request_session->syncop;
	request_session->syncop = 0;

	switch (syncop) {
	case WT_SYNC_DISCARD:
		msg = "sync-discard";
		break;
	case WT_SYNC_DISCARD_NOWRITE:
		msg = "sync-discard-nowrite";
		break;
	WT_ILLEGAL_VALUE(session);
	}
	WT_VERBOSE_RET(
	    session, evictserver, "eviction server request: %s", msg);

	/*
	 * The eviction candidate list might reference pages we are
	 * about to discard; clear it.
	 */
	__evict_list_clr_range(session, 0);

	/* Wait for LRU eviction activity to drain. */
	while (S2BT(request_session)->lru_count > 0) {
		__wt_spin_unlock(session, &cache->evict_lock);
		__wt_yield();
		__wt_spin_lock(session, &cache->evict_lock);
	}

	/*
	 * Handle the request and publish the result: there must be a barrier
	 * to ensure the return value is set before the requesting thread
	 * wakes.
	 */
	WT_PUBLISH(request_session->syncop_ret,
	    __evict_file(request_session, syncop));
	return (__wt_cond_signal(request_session, request_session->cond));
}

/*
 * __evict_file --
 *	Flush pages for a specific file as part of a close or compact operation.
 */
static int
__evict_file(WT_SESSION_IMPL *session, int syncop)
{
	WT_DECL_RET;
	WT_PAGE *next_page, *page;

	/* Clear any existing LRU eviction walk, we're discarding the tree. */
	__wt_evict_clear_tree_walk(session, NULL);

	/*
	 * We can't evict the page just returned to us, it marks our place in
	 * the tree.  So, always walk one page ahead of the page being evicted.
	 */
	next_page = NULL;
	WT_RET(__wt_tree_walk(session, &next_page, WT_TREE_EVICT));
	while ((page = next_page) != NULL) {
		WT_ERR(__wt_tree_walk(session, &next_page, WT_TREE_EVICT));

		switch (syncop) {
		case WT_SYNC_DISCARD:
			/*
			 * Eviction can fail when a page in the evicted page's
			 * subtree switches state.  For example, if we don't
			 * evict a page marked empty, because we expect it to
			 * be merged into its parent, it might no longer be
			 * empty after it's reconciled, in which case eviction
			 * of its parent would fail.  We can either walk the
			 * tree multiple times, until it's eventually empty,
			 * or immediately reconcile the page to get it to its
			 * final state before considering if it's an eviction
			 * target.
			 *
			 * We could limit this test to empty pages (only empty
			 * pages can switch state this way, split pages always
			 * merge into their parent, no matter what), but I see
			 * no reason to do that now.
			 */
			if (__wt_page_is_modified(page))
				WT_ERR(__wt_rec_write(
				    session, page, NULL, WT_SKIP_UPDATE_ERR));

			/*
			 * Evict the page.
			 * Do not attempt to evict pages expected to be merged
			 * into their parents, with the single exception that
			 * the root page can't be merged into anything, it must
			 * be written.
			 */
			if (WT_PAGE_IS_ROOT(page) || page->modify == NULL ||
			    !F_ISSET(page->modify, WT_PM_REC_EMPTY |
			    WT_PM_REC_SPLIT | WT_PM_REC_SPLIT_MERGE))
				WT_ERR(__wt_rec_evict(session, page, 1));
			break;
		case WT_SYNC_DISCARD_NOWRITE:
			/*
			 * Discard the page, whether clean or dirty.
			 * Before we discard the root page, clear the reference
			 * from the btree handle.  This is necessary so future
			 * evictions don't see the handle's root page reference
			 * pointing to freed memory.
			 */
			if (WT_PAGE_IS_ROOT(page))
				S2BT(session)->root_page = NULL;
			__wt_page_out(session, &page);
			break;
		WT_ILLEGAL_VALUE_ERR(session);
		}
	}

	if (0) {
err:		/* On error, clear any left-over tree walk. */
		if (next_page != NULL)
			__wt_evict_clear_tree_walk(session, next_page);
	}
	return (ret);
}

/*
 * __wt_sync_file --
 *	Flush pages for a specific file as part of a checkpoint or compaction
 * operation.
 */
int
__wt_sync_file(WT_SESSION_IMPL *session, int syncop)
{
	WT_BTREE *btree;
	WT_CACHE *cache;
	WT_DECL_RET;
	WT_PAGE *page;
	WT_TXN *txn;
	uint32_t flags;

	btree = S2BT(session);
	cache = S2C(session)->cache;
	page = NULL;
	txn = &session->txn;

	switch (syncop) {
	case WT_SYNC_CHECKPOINT:
	case WT_SYNC_WRITE_LEAVES:
		/*
		 * The first pass walks all cache leaf pages, waiting for
		 * concurrent activity in a page to be resolved, acquiring
		 * hazard references to prevent eviction.
		 */
		flags = WT_TREE_CACHE | WT_TREE_SKIP_INTL;
		if (syncop == WT_SYNC_CHECKPOINT)
			flags |= WT_TREE_WAIT;
		WT_ERR(__wt_tree_walk(session, &page, flags));
		while (page != NULL) {
			/* Write dirty pages if nobody beat us to it. */
			if (__wt_page_is_modified(page)) {
				if (txn->isolation == TXN_ISO_READ_COMMITTED)
					__wt_txn_get_snapshot(session,
					    WT_TXN_NONE, WT_TXN_NONE, 0);
				ret = __wt_rec_write(session, page, NULL, 0);
				if (txn->isolation == TXN_ISO_READ_COMMITTED)
					__wt_txn_release_snapshot(session);
				WT_ERR(ret);
			}

			WT_ERR(__wt_tree_walk(session, &page, flags));
		}

		if (syncop == WT_SYNC_WRITE_LEAVES)
			break;

		/*
		 * Pages cannot disappear from underneath internal pages when
		 * internal pages are being reconciled by checkpoint; also,
		 * pages in a checkpoint cannot be freed until the block lists
		 * for the checkpoint are stable.  Eviction is disabled in the
		 * subtree of any internal page being reconciled, including,
		 * eventually, the whole tree when the root page is written.
		 *
		 * Set the checkpointing flag, it is checked in __rec_review
		 * before any page is evicted.
		 *
		 * If any thread is already in the progress of evicting a page,
		 * it will have switched the ref state to WT_REF_LOCKED while
		 * holding evict_lock inside __evict_get_page, and the
		 * checkpoint will notice and wait for eviction to complete
		 * before proceeding.
		 */
		__wt_spin_lock(session, &cache->evict_lock);
		btree->checkpointing = 1;
		__wt_spin_unlock(session, &cache->evict_lock);

		/*
		 * The second pass walks all cache internal pages, waiting for
		 * concurrent activity to be resolved.  We don't acquire hazard
		 * references in this pass, using the EVICT_WALK state prevents
		 * eviction from getting underneath an internal page that is
		 * being evicted.
		 */
		flags = WT_TREE_EVICT | WT_TREE_SKIP_LEAF | WT_TREE_WAIT;
		WT_ERR(__wt_tree_walk(session, &page, flags));
		while (page != NULL) {
			/* Write dirty pages. */
			if (__wt_page_is_modified(page))
				WT_ERR(__wt_rec_write(session, page, NULL, 0));
			WT_ERR(__wt_tree_walk(session, &page, flags));
		}
		break;
	case WT_SYNC_COMPACT:
		/*
		 * Compaction requires only a single pass (we don't have to turn
		 * eviction off when visiting internal nodes, so we don't bother
		 * breaking the work into two separate passes).   Wait for
		 * concurrent activity in a page to be resolved, acquire hazard
		 * references to prevent eviction.
		 */
		flags = WT_TREE_CACHE | WT_TREE_WAIT;
		WT_ERR(__wt_tree_walk(session, &page, flags));
		while (page != NULL) {
			WT_ERR(__wt_compact_evict(session, page));
			WT_ERR(__wt_tree_walk(session, &page, flags));
		}
		break;
	WT_ILLEGAL_VALUE_ERR(session);
	}

err:	/* On error, clear any left-over tree walk. */
	if (page != NULL)
		__wt_evict_clear_tree_walk(session, page);

	if (btree->checkpointing) {
		btree->checkpointing = 0;

		/*
		 * Wake the eviction server, in case application threads have
		 * stalled while the eviction server decided it couldn't make
		 * progress.  Without this, application threads will be stalled
		 * until the eviction server next wakes.
		 */
		WT_TRET(__wt_evict_server_wake(session));
	}

	return (ret);
}

/*
 * __evict_lru --
 *	Evict pages from the cache based on their read generation.
 */
static int
__evict_lru(WT_SESSION_IMPL *session, int clean)
{
	WT_CACHE *cache;
	WT_DECL_RET;
	uint64_t cutoff;
	uint32_t i, candidates;

	cache = S2C(session)->cache;

	/* Get some more pages to consider for eviction. */
	WT_RET(__evict_walk(session, &candidates, clean));

	/* Sort the list into LRU order and restart. */
	__wt_spin_lock(session, &cache->evict_lock);
	while (candidates > 0 && cache->evict[candidates - 1].page == NULL)
		--candidates;
	if (candidates == 0) {
		__wt_spin_unlock(session, &cache->evict_lock);
		return (0);
	}

	qsort(cache->evict,
	    candidates, sizeof(WT_EVICT_ENTRY), __evict_lru_cmp);

	while (candidates > 0 && cache->evict[candidates - 1].page == NULL)
		--candidates;

	/* Find the bottom 25% of read generations. */
	cutoff = (3 * __evict_read_gen(&cache->evict[0]) +
	    __evict_read_gen(&cache->evict[candidates - 1])) / 4;

	/*
	 * Don't take less than 10% or more than 50% of candidates, regardless.
	 * That said, if there is only one candidate page, which is normal when
	 * populating an empty file, don't exclude it.
	 */
	for (i = candidates / 10; i < candidates / 2; i++)
		if (__evict_read_gen(&cache->evict[i]) > cutoff)
			break;
	cache->evict_candidates = i + 1;

	__evict_list_clr_range(session, WT_EVICT_WALK_BASE);

	cache->evict_current = cache->evict;
	__wt_spin_unlock(session, &cache->evict_lock);

	/*
	 * Reconcile and discard some pages: EBUSY is returned if a page fails
	 * eviction because it's unavailable, continue in that case.
	 */
	while ((ret = __wt_evict_lru_page(session, 0)) == 0 || ret == EBUSY)
		;
	return (ret == WT_NOTFOUND ? 0 : ret);
}

/*
 * __evict_walk --
 *	Fill in the array by walking the next set of pages.
 */
static int
__evict_walk(WT_SESSION_IMPL *session, u_int *entriesp, int clean)
{
	WT_BTREE *btree;
	WT_CACHE *cache;
	WT_CONNECTION_IMPL *conn;
	WT_DATA_HANDLE *dhandle;
	WT_DECL_RET;
	u_int file_count, i, retries;

	conn = S2C(session);
	cache = S2C(session)->cache;
	retries = 0;

	/* Update the oldest transaction ID -- we use it to filter pages. */
	__wt_txn_get_oldest(session);

	/*
	 * NOTE: we don't hold the schema lock: files can't be removed without
	 * the eviction server being involved, and when we're here, we aren't
	 * servicing eviction requests.
	 */
	i = WT_EVICT_WALK_BASE;
retry:	file_count = 0;
	TAILQ_FOREACH(dhandle, &conn->dhqh, q) {
		if (!WT_PREFIX_MATCH(dhandle->name, "file:") ||
		    !F_ISSET(dhandle, WT_DHANDLE_OPEN))
			continue;
		if (file_count++ < cache->evict_file_next)
			continue;
		btree = dhandle->handle;

		/*
		 * Skip files that aren't open or don't have a root page.
		 *
		 * Also skip files marked as cache-resident, and files
		 * potentially involved in a bulk load.  The real problem is
		 * eviction doesn't want to be walking the file as it converts
		 * to a bulk-loaded object, and empty trees aren't worth trying
		 * to evict, anyway.
		 */
		if (btree->root_page == NULL ||
		    F_ISSET(btree, WT_BTREE_NO_EVICTION) ||
		    btree->bulk_load_ok)
			continue;

		__wt_spin_lock(session, &cache->evict_walk_lock);

		/* Reference the correct WT_BTREE handle. */
		WT_WITH_BTREE(session, btree,
		    ret = __evict_walk_file(session, &i, clean));

		__wt_spin_unlock(session, &cache->evict_walk_lock);

		if (ret != 0 || i == cache->evict_entries)
			break;
	}
	cache->evict_file_next = (dhandle == NULL) ? 0 : file_count;

	/* Walk the files a few times if we don't find enough pages. */
	if (ret == 0 && i < cache->evict_entries && retries++ < 10)
		goto retry;

	*entriesp = i;
	return (ret);
}

/*
 * __evict_init_candidate --
 *	Initialize a WT_EVICT_ENTRY structure with a given page.
 */
static void
__evict_init_candidate(
    WT_SESSION_IMPL *session, WT_EVICT_ENTRY *evict, WT_PAGE *page)
{
	if (evict->page != NULL)
		__evict_list_clr(session, evict);
	evict->page = page;
	evict->btree = S2BT(session);

	/* Mark the page on the list */
	F_SET_ATOMIC(page, WT_PAGE_EVICT_LRU);
}

/*
 * __evict_walk_file --
 *	Get a few page eviction candidates from a single underlying file.
 */
static int
__evict_walk_file(WT_SESSION_IMPL *session, u_int *slotp, int clean)
{
	WT_BTREE *btree;
	WT_CACHE *cache;
	WT_DECL_RET;
	WT_EVICT_ENTRY *end, *evict, *start;
	WT_PAGE *page;
	wt_txnid_t oldest_txn;
	int modified, restarts, levels;

	btree = S2BT(session);
	cache = S2C(session)->cache;
	start = cache->evict + *slotp;
	end = start + WT_EVICT_WALK_PER_FILE;
	if (end > cache->evict + cache->evict_entries)
		end = cache->evict + cache->evict_entries;
	oldest_txn = session->txn.oldest_snap_min;

	/*
	 * Get some more eviction candidate pages.
	 */
	for (evict = start, restarts = 0;
	    evict < end && ret == 0;
	    ret = __wt_tree_walk(session, &btree->evict_page, WT_TREE_EVICT)) {
		if ((page = btree->evict_page) == NULL) {
			/*
			 * Take care with terminating this loop.
			 *
			 * Don't make an extra call to __wt_tree_walk: that
			 * will leave a page in the WT_REF_EVICT_WALK state,
			 * unable to be evicted, which may prevent any work
			 * from being done.
			 */
			if (++restarts == 2)
				break;
			continue;
		}

		WT_CSTAT_INCR(session, cache_eviction_walk);

		/* Ignore root pages entirely. */
		if (WT_PAGE_IS_ROOT(page))
			continue;

		/* Look for a split-merge (grand)parent page to merge. */
		levels = 0;
		if (__wt_btree_mergeable(page))
			for (levels = 1;
			    levels < WT_MERGE_STACK_MIN &&
			    __wt_btree_mergeable(page->parent);
			    page = page->parent, levels++)
				;
		else if (page->modify != NULL &&
		    F_ISSET(page->modify, WT_PM_REC_SPLIT_MERGE))
			continue;

		/*
		 * Only look for a parent at exactly the right height above: if
		 * the stack is deep enough, we'll find it eventually, and we
		 * don't want to do too much work on every level.
		 *
		 * !!!
		 * Don't restrict ourselves to only the top-most page (that is,
		 * don't require that page->parent is not mergeable).  If there
		 * is a big, busy enough split-merge tree, the top-level merge
		 * will only happen if we can lock the whole subtree
		 * exclusively.  Consider smaller merges in case locking the
		 * whole tree fails.
		 */
		if (levels != 0 && levels != WT_MERGE_STACK_MIN)
			continue;

		/*
		 * If this page has never been considered for eviction, set its
		 * read generation to a little bit in the future and move on,
		 * give readers a chance to start updating the read generation.
		 */
		if (page->read_gen == WT_READ_GEN_NOTSET) {
			page->read_gen = __wt_cache_read_gen_set(session);
			continue;
		}

		/*
		 * Use the EVICT_LRU flag to avoid putting pages onto the list
		 * multiple times.
		 */
		if (F_ISSET_ATOMIC(page, WT_PAGE_EVICT_LRU))
			continue;

		/* The following checks apply to eviction but not merges. */
		if (levels == 0) {
			/*
			 * If the file is being checkpointed, there's a period
			 * of time where we can't discard any page with a
			 * modification structure because it might race with
			 * the checkpointing thread.
			 *
			 * During this phase, there is little point trying to
			 * evict dirty pages: we might be lucky and find an
			 * internal page that has not yet been checkpointed,
			 * but much more likely is that we will waste effort
			 * considering dirty leaf pages that cannot be evicted
			 * because they have modifications more recent than the
			 * checkpoint.
			 */
			modified = __wt_page_is_modified(page);
			if (modified && btree->checkpointing)
				continue;

			/* Optionally ignore clean pages. */
			if (!modified && !clean)
				continue;

			/*
			 * If the oldest transaction hasn't changed since the
			 * last time this page was written, there's no chance
			 * to make progress...
			 */
			if (modified &&
			    TXNID_LE(oldest_txn, page->modify->disk_txn))
				continue;
		}

		WT_ASSERT(session, evict->page == NULL);
		__evict_init_candidate(session, evict, page);
		++evict;

		WT_VERBOSE_RET(session, evictserver,
		    "select: %p, size %" PRIu32, page, page->memory_footprint);
	}

	*slotp += (u_int)(evict - start);
	return (ret);
}

/*
 * __evict_get_page --
 *	Get a page for eviction.
 */
static int
__evict_get_page(
    WT_SESSION_IMPL *session, int is_app, WT_BTREE **btreep, WT_PAGE **pagep)
{
	WT_CACHE *cache;
	WT_EVICT_ENTRY *evict;
	WT_REF *ref;
	int was_force;
	uint32_t candidates;

	cache = S2C(session)->cache;
	*btreep = NULL;
	*pagep = NULL;

	/*
	 * A pathological case: if we're the oldest transaction in the system
	 * and the eviction server is stuck trying to find space, abort the
	 * transaction to give up all hazard references before trying again.
	 */
	if (is_app && F_ISSET(cache, WT_EVICT_STUCK) &&
	    __wt_txn_am_oldest(session)) {
		F_CLR(cache, WT_EVICT_STUCK);
		WT_CSTAT_INCR(session, txn_fail_cache);
		return (WT_DEADLOCK);
	}

	candidates = cache->evict_candidates;
	/* The eviction server only considers half of the entries. */
	if (!is_app && candidates > 1)
		candidates /= 2;

	/*
	 * Avoid the LRU lock if no pages are available.  If there are pages
	 * available, spin until we get the lock.  If this function returns
	 * without getting a page to evict, application threads assume there
	 * are no more pages available and will attempt to wake the eviction
	 * server.
	 */
	for (;;) {
		if (cache->evict_current == NULL ||
		    cache->evict_current >= cache->evict + candidates)
			return (WT_NOTFOUND);
		if (__wt_spin_trylock(session, &cache->evict_lock) == 0)
			break;
		__wt_yield();
	}

	/* Get the next page queued for eviction. */
	while ((evict = cache->evict_current) != NULL &&
	    evict >= cache->evict && evict < cache->evict + candidates &&
	    evict->page != NULL) {
		WT_ASSERT(session, evict->btree != NULL);

		/* Move to the next item. */
		++cache->evict_current;

		/*
		 * In case something goes wrong, don't pick the same set of
		 * pages every time.
		 *
		 * We used to bump the page's read_gen only if eviction failed,
		 * but that isn't safe: at that point, eviction has already
		 * unlocked the page and some other thread may have evicted it
		 * by the time we look at it.
		 */
		evict->page->read_gen = __wt_cache_read_gen_set(session);

		/*
		 * Lock the page while holding the eviction mutex to prevent
		 * multiple attempts to evict it.  For pages that are already
		 * being evicted, this operation will fail and we will move on.
		 */
		ref = evict->page->ref;
		WT_ASSERT(session, evict->page == ref->page);

		/*
		 * Switch pages from the evict force state to locked - the
		 * logic for forced and regular eviction is identical from here
		 * on, and having reconciliation be able to use a single
		 * locked state simplifies that code.
		 */
		was_force = 0;
		if (!WT_ATOMIC_CAS(ref->state, WT_REF_MEM, WT_REF_LOCKED) &&
		    !(was_force = WT_ATOMIC_CAS(ref->state,
		    WT_REF_EVICT_FORCE, WT_REF_LOCKED))) {
			__evict_list_clr(session, evict);
			continue;
		}
		if (was_force)
			--S2C(session)->cache->force_entries;

		/*
		 * Increment the LRU count in the btree handle to prevent it
		 * from being closed under us.
		 */
		(void)WT_ATOMIC_ADD(evict->btree->lru_count, 1);

		*btreep = evict->btree;
		*pagep = evict->page;

		/*
		 * Remove the entry so we never try to reconcile the same page
		 * on reconciliation error.
		 */
		__evict_list_clr(session, evict);
		break;
	}

	if (is_app && *pagep == NULL)
		cache->evict_current = NULL;
	__wt_spin_unlock(session, &cache->evict_lock);

	return ((*pagep == NULL) ? WT_NOTFOUND : 0);
}

/*
 * __wt_evict_lru_page --
 *	Called by both eviction and application threads to evict a page.
 */
int
__wt_evict_lru_page(WT_SESSION_IMPL *session, int is_app)
{
	WT_BTREE *btree;
	WT_CACHE *cache;
	WT_DECL_RET;
	WT_PAGE *page;

	WT_RET(__evict_get_page(session, is_app, &btree, &page));
	WT_ASSERT(session, page->ref->state == WT_REF_LOCKED);

	WT_WITH_BTREE(session, btree,
	    ret = __evict_page(session, page));

	(void)WT_ATOMIC_SUB(btree->lru_count, 1);

	cache = S2C(session)->cache;
	if (ret == 0 && F_ISSET(cache, WT_EVICT_NO_PROGRESS | WT_EVICT_STUCK))
		F_CLR(cache, WT_EVICT_NO_PROGRESS | WT_EVICT_STUCK);

	return (ret);
}

/*
 * __evict_dirty_validate --
 *	Walk the cache counting dirty entries so we can validate dirty counts.
 *	This belongs in eviction, because it's the only time we can safely
 *	traverse the btree queue without locking.
 */
static void
__evict_dirty_validate(WT_CONNECTION_IMPL *conn)
{
#ifdef HAVE_DIAGNOSTIC
	WT_BTREE *btree;
	WT_CACHE *cache;
	WT_DATA_HANDLE *dhandle;
	WT_DECL_RET;
	WT_PAGE *page;
	WT_SESSION_IMPL *session;
	uint64_t bytes, bytes_baseline;

	cache = conn->cache;
	session = conn->default_session;
	page = NULL;
	btree = NULL;
	bytes = 0;

	if (!WT_VERBOSE_ISSET(session, evictserver))
		return;

	bytes_baseline = __wt_cache_bytes_dirty(cache);

	TAILQ_FOREACH(dhandle, &conn->dhqh, q) {
		if (!WT_PREFIX_MATCH(dhandle->name, "file:") ||
		    !F_ISSET(dhandle, WT_DHANDLE_OPEN))
			continue;
		btree = (WT_BTREE *)dhandle;
		/* Reference the correct WT_BTREE handle. */
		WT_SET_BTREE_IN_SESSION(session, btree);
		while ((ret = __wt_tree_walk(
		    session, &page, WT_TREE_CACHE)) == 0 &&
		    page != NULL) {
			if (__wt_page_is_modified(page))
				bytes += page->memory_footprint;
		}
		WT_CLEAR_BTREE_IN_SESSION(session);
	}

	if (WT_VERBOSE_ISSET(session, evictserver) &&
	    (ret == 0 || ret == WT_NOTFOUND) &&
	    bytes != 0 &&
	    (bytes < WT_MIN(bytes_baseline, __wt_cache_bytes_dirty(cache)) ||
	    bytes > WT_MAX(bytes_baseline, __wt_cache_bytes_dirty(cache))))
		(void)__wt_verbose(session,
		    "Cache dirty count mismatch. Expected a value between: %"
		    PRIu64 " and %" PRIu64 " got: %" PRIu64,
		    bytes_baseline, __wt_cache_bytes_dirty(cache), bytes);
#else
	WT_UNUSED(conn);
#endif
}<|MERGE_RESOLUTION|>--- conflicted
+++ resolved
@@ -385,14 +385,8 @@
 
 		__wt_spin_unlock(session, &cache->evict_lock);
 		WT_RET(ret);
-<<<<<<< HEAD
-
-		if (force_page != NULL)
-			WT_WITH_BTREE(session, force_btree,
-			    (void)__evict_page(session, force_page));
-=======
+
 		WT_RET(__evict_forced_pages(session));
->>>>>>> d5ca0b69
 
 		/*
 		 * Keep evicting until we hit the target cache usage and the
@@ -455,11 +449,9 @@
 static int
 __evict_forced_pages(WT_SESSION_IMPL *session)
 {
-	WT_BTREE *force_btree;
 	WT_CACHE *cache;
 	WT_DECL_RET;
 	WT_EVICT_ENTRY *candidate, *force_candidates;
-	WT_PAGE *force_page;
 	uint32_t curr_entry, force_entries;
 
 	cache = S2C(session)->cache;
@@ -481,8 +473,6 @@
 	 * necessary, but this isn't a common code path, so that optimization
 	 * isn't worth it at the moment.
 	 */
-	force_btree = NULL;
-	force_page = NULL;
 	if ((ret = __wt_calloc_def(session,
 	    cache->force_entries, &force_candidates)) != 0) {
 		__wt_spin_unlock(session, &cache->evict_lock);
@@ -511,13 +501,11 @@
 	WT_ERR(ret);
 
 	/* Evict force pages now that we've released the lock. */
-	for (curr_entry = 0; curr_entry < force_entries; curr_entry++) {
-		WT_SET_BTREE_IN_SESSION(session,
-		    force_candidates[curr_entry].btree);
-		(void)__evict_page(session,
-		    force_candidates[curr_entry].page);
-		WT_CLEAR_BTREE_IN_SESSION(session);
-	}
+	for (candidate = force_candidates, curr_entry = 0;
+	    curr_entry < force_entries;
+	    candidate++, curr_entry++)
+		WT_WITH_BTREE(session, candidate->btree,
+		    (void)__evict_page(session, candidate->page));
 
 err:	__wt_free(session, force_candidates);
 	return (ret);
