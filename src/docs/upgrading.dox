--- conflicted
+++ resolved
@@ -1,8 +1,7 @@
 /*! @page upgrading Upgrading WiredTiger applications
 
-@section version_252 Upgrading to Version 2.5.2
-
-<<<<<<< HEAD
+@section version_253 Upgrading to Version 2.5.3
+
 <dl>
 <dt>Configuration string case-sensitivity</dt>
 <dd>
@@ -30,9 +29,10 @@
 is only enforced when direct I/O is configured.
 </dd>
 </dl>
-=======
+
+@section version_252 Upgrading to Version 2.5.2
+
 There are no special upgrade steps required.
->>>>>>> 8227a334
 
 @section version_251 Upgrading to Version 2.5.1
 
