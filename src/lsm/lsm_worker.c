/*-
 * Copyright (c) 2008-2013 WiredTiger, Inc.
 *	All rights reserved.
 *
 * See the file LICENSE for redistribution information.
 */

#include "wt_internal.h"

static int __lsm_bloom_create(
    WT_SESSION_IMPL *, WT_LSM_TREE *, WT_LSM_CHUNK *);
static int __lsm_free_chunks(WT_SESSION_IMPL *, WT_LSM_TREE *);

/*
 * __wt_lsm_merge_worker --
 *	The merge worker thread for an LSM tree, responsible for merging
 *	on-disk trees.
 */
void *
__wt_lsm_merge_worker(void *vargs)
{
	WT_LSM_WORKER_ARGS *args;
	WT_LSM_TREE *lsm_tree;
	WT_SESSION_IMPL *session;
	u_int id;
	int progress, stalls;

	args = vargs;
	lsm_tree = args->lsm_tree;
	id = args->id;
	session = lsm_tree->worker_sessions[id];
	__wt_free(session, args);
	stalls = 0;

	while (F_ISSET(lsm_tree, WT_LSM_TREE_WORKING)) {
		progress = 0;

		/* Clear any state from previous worker thread iterations. */
		session->dhandle = NULL;

		/* Report stalls to merge in seconds. */
		if (__wt_lsm_merge(session, lsm_tree, id, stalls / 1000) == 0)
			progress = 1;

<<<<<<< HEAD
		if (lsm_tree->nold_chunks != lsm_tree->old_avail &&
=======
		/* Clear any state from previous worker thread iterations. */
		session->btree = NULL;

		/*
		 * Only have one thread freeing old chunks, and only if there
		 * are chunks to free.
		 */
		if (id == 0 &&
		    lsm_tree->nold_chunks != lsm_tree->old_avail &&
>>>>>>> 01d65d9b
		    __lsm_free_chunks(session, lsm_tree) == 0)
			progress = 1;

		if (progress)
			stalls = 0;
		else {
			__wt_sleep(0, 1000);
			++stalls;
		}
	}

	return (NULL);
}

/*
 * __wt_lsm_bloom_worker --
 *	A worker thread for an LSM tree, responsible for creating Bloom filters
 *	for the newest on-disk chunks.
 */
void *
__wt_lsm_bloom_worker(void *arg)
{
	WT_DECL_RET;
	WT_LSM_CHUNK *chunk;
	WT_LSM_TREE *lsm_tree;
	WT_LSM_WORKER_COOKIE cookie;
	WT_SESSION_IMPL *session;
	u_int i, j;

	lsm_tree = arg;
	session = lsm_tree->bloom_session;

	WT_CLEAR(cookie);

	for (;;) {
		WT_ERR(__wt_lsm_copy_chunks(session, lsm_tree, &cookie));
		if (!F_ISSET(lsm_tree, WT_LSM_TREE_WORKING))
			goto err;

		/* Create bloom filters in all checkpointed chunks. */
		for (i = 0, j = 0; i < cookie.nchunks; i++) {
			if (!F_ISSET(lsm_tree, WT_LSM_TREE_WORKING))
				goto err;

			chunk = cookie.chunk_array[i];
			/* Stop if a thread is still active in the chunk. */
			if (chunk->ncursor != 0 ||
			    !F_ISSET(chunk, WT_LSM_CHUNK_ONDISK))
				break;

			if (F_ISSET(chunk, WT_LSM_CHUNK_BLOOM) ||
			    F_ISSET(chunk, WT_LSM_CHUNK_MERGING) ||
			    chunk->generation > 0 ||
			    chunk->count == 0)
				continue;

			/*
			 * If a bloom filter create fails restart at the
			 * beginning of the chunk array. Don't exit the thread.
			 */
			if (__lsm_bloom_create(session, lsm_tree, chunk) != 0)
				break;
			++j;
		}
		if (j == 0)
			__wt_sleep(0, 100000);
	}

err:	__wt_free(session, cookie.chunk_array);
	/*
	 * The thread will only exit with failure if we run out of memory or
	 * there is some other system driven failure. We can't keep going
	 * after such a failure - ensure WiredTiger shuts down.
	 */
	if (ret != 0)
		WT_PANIC_ERR(session, ret,
		    "Shutting down LSM bloom utility thread");
	return (NULL);
}

/*
 * __wt_lsm_checkpoint_worker --
 *	A worker thread for an LSM tree, responsible for flushing new chunks to
 *	disk.
 */
void *
__wt_lsm_checkpoint_worker(void *arg)
{
	WT_DECL_RET;
	WT_LSM_CHUNK *chunk;
	WT_LSM_TREE *lsm_tree;
	WT_LSM_WORKER_COOKIE cookie;
	WT_SESSION_IMPL *session;
	u_int i, j;

	lsm_tree = arg;
	session = lsm_tree->ckpt_session;

	WT_CLEAR(cookie);

	for (;;) {
		WT_ERR(__wt_lsm_copy_chunks(session, lsm_tree, &cookie));
		if (!F_ISSET(lsm_tree, WT_LSM_TREE_WORKING))
			goto err;

		/* Write checkpoints in all completed files. */
		for (i = 0, j = 0; i < cookie.nchunks - 1; i++) {
			if (!F_ISSET(lsm_tree, WT_LSM_TREE_WORKING))
				goto err;

			chunk = cookie.chunk_array[i];
			/* Stop if a thread is still active in the chunk. */
			if (chunk->ncursor != 0)
				break;

			if (F_ISSET(chunk, WT_LSM_CHUNK_ONDISK))
				continue;

			WT_WITH_SCHEMA_LOCK(session,
			    ret = __wt_schema_worker(session, chunk->uri,
			    __wt_checkpoint, NULL, WT_BTREE_DISCARD_CLOSE));

			if (ret != 0) {
				__wt_err(session, ret,
				    "LSM checkpoint failed");
				break;
			}

			++j;
			WT_ERR(__wt_writelock(session, lsm_tree->rwlock));
			F_SET(chunk, WT_LSM_CHUNK_ONDISK);
			++lsm_tree->dsk_gen;
			ret = __wt_lsm_meta_write(session, lsm_tree);
			WT_TRET(__wt_rwunlock(session, lsm_tree->rwlock));

			if (ret != 0) {
				__wt_err(session, ret,
				    "LSM checkpoint metadata write failed");
				break;
			}

			WT_VERBOSE_ERR(session, lsm,
			     "LSM worker checkpointed %u", i);
		}
		if (j == 0)
			__wt_sleep(0, 10000);
	}
err:	__wt_free(session, cookie.chunk_array);
	/*
	 * The thread will only exit with failure if we run out of memory or
	 * there is some other system driven failure. We can't keep going
	 * after such a failure - ensure WiredTiger shuts down.
	 */
	if (ret != 0 && ret != WT_NOTFOUND)
		WT_PANIC_ERR(session, ret,
		    "Shutting down LSM checkpoint utility thread");
	return (NULL);
}

/*
 * __wt_lsm_copy_chunks --
 *	 Take a copy of part of the LSM tree chunk array so that we can work on
 *	 the contents without holding the LSM tree handle lock long term.
 */
int
__wt_lsm_copy_chunks(WT_SESSION_IMPL *session,
    WT_LSM_TREE *lsm_tree, WT_LSM_WORKER_COOKIE *cookie)
{
	WT_DECL_RET;
	u_int nchunks;

	/* Always return zero chunks on error. */
	cookie->nchunks = 0;

	WT_RET(__wt_readlock(session, lsm_tree->rwlock));
	if (!F_ISSET(lsm_tree, WT_LSM_TREE_WORKING))
		return (__wt_rwunlock(session, lsm_tree->rwlock));

	/* Take a copy of the current state of the LSM tree. */
	nchunks = lsm_tree->nchunks;

	/*
	 * If the tree array of active chunks is larger than our current buffer,
	 * increase the size of our current buffer to match.
	 */
	if (cookie->chunk_alloc < lsm_tree->chunk_alloc)
		WT_ERR(__wt_realloc(session,
		    &cookie->chunk_alloc, lsm_tree->chunk_alloc,
		    &cookie->chunk_array));
	if (nchunks > 0)
		memcpy(cookie->chunk_array, lsm_tree->chunk,
		    nchunks * sizeof(*lsm_tree->chunk));

err:	WT_TRET(__wt_rwunlock(session, lsm_tree->rwlock));

	if (ret == 0)
		cookie->nchunks = nchunks;
	return (ret);
}

/*
 * Create a bloom filter for a chunk of the LSM tree that has not yet been
 * merged. Uses a cursor on the yet to be checkpointed in-memory chunk, so
 * the cache should not be excessively churned.
 */
static int
__lsm_bloom_create(WT_SESSION_IMPL *session,
    WT_LSM_TREE *lsm_tree, WT_LSM_CHUNK *chunk)
{
	WT_BLOOM *bloom;
	WT_CURSOR *src;
	WT_DECL_RET;
	WT_ITEM buf, key;
	WT_SESSION *wt_session;
	const char *cur_cfg[] = API_CONF_DEFAULTS(session, open_cursor, "raw");
	uint64_t insert_count;

	/*
	 * Normally, the Bloom URI is populated when the chunk struct is
	 * allocated.  After an open, however, it may not have been.
	 * Deal with that here.
	 */
	if (chunk->bloom_uri == NULL) {
		WT_CLEAR(buf);
		WT_RET(__wt_lsm_tree_bloom_name(
		    session, lsm_tree, chunk->id, &buf));
		chunk->bloom_uri = __wt_buf_steal(session, &buf, NULL);
	}

	/*
	 * Drop the bloom filter first - there may be some content hanging over
	 * from an aborted merge or checkpoint.
	 */
	wt_session = &session->iface;
	WT_RET(wt_session->drop(wt_session, chunk->bloom_uri, "force"));

	bloom = NULL;

	WT_RET(__wt_bloom_create(session, chunk->bloom_uri,
	    lsm_tree->bloom_config, chunk->count,
	    lsm_tree->bloom_bit_count, lsm_tree->bloom_hash_count, &bloom));

	WT_ERR(__wt_open_cursor(session, chunk->uri, NULL, cur_cfg, &src));

	for (insert_count = 0; (ret = src->next(src)) == 0; insert_count++) {
		WT_ERR(src->get_key(src, &key));
		WT_ERR(__wt_bloom_insert(bloom, &key));
	}
	WT_ERR_NOTFOUND_OK(ret);
	WT_TRET(src->close(src));

	WT_TRET(__wt_bloom_finalize(bloom));
	WT_ERR(ret);

	WT_VERBOSE_ERR(session, lsm,
	    "LSM worker created bloom filter %s. "
	    "Expected %" PRIu64 " items, got %" PRIu64,
	    chunk->bloom_uri, chunk->count, insert_count);

	F_SET(chunk, WT_LSM_CHUNK_BLOOM);

	/* Ensure the bloom filter is in the metadata. */
	WT_ERR(__wt_writelock(session, lsm_tree->rwlock));
	++lsm_tree->dsk_gen;
	ret = __wt_lsm_meta_write(session, lsm_tree);
	WT_TRET(__wt_rwunlock(session, lsm_tree->rwlock));

	if (ret != 0)
		WT_ERR_MSG(session, ret,
		    "LSM bloom worker metadata write failed");

err:	if (bloom != NULL)
		WT_TRET(__wt_bloom_close(bloom));
	return (ret);
}

static int
__lsm_free_chunks(WT_SESSION_IMPL *session, WT_LSM_TREE *lsm_tree)
{
	WT_DECL_RET;
	WT_LSM_CHUNK *chunk;
	const char *drop_cfg[] = API_CONF_DEFAULTS(session, drop, NULL);
	u_int i;
	int locked, progress;

	locked = progress = 0;
	for (i = 0; i < lsm_tree->nold_chunks; i++) {
		if ((chunk = lsm_tree->old_chunks[i]) == NULL)
			continue;
		if (!locked) {
			locked = 1;
			/* TODO: Do we need the lsm_tree lock for all drops? */
			WT_ERR(__wt_writelock(session, lsm_tree->rwlock));
		}
		if (F_ISSET(chunk, WT_LSM_CHUNK_BLOOM)) {
			WT_WITH_SCHEMA_LOCK(session, ret = __wt_schema_drop(
			    session, chunk->bloom_uri, drop_cfg));
			/*
			 * An EBUSY return is acceptable - a cursor may still
			 * be positioned on this old chunk.
			 */
			if (ret == EBUSY) {
				WT_VERBOSE_ERR(session, lsm,
				    "LSM worker bloom drop busy: %s.",
				    chunk->bloom_uri);
				continue;
			} else
				WT_ERR(ret);

			F_CLR(chunk, WT_LSM_CHUNK_BLOOM);
		}
		if (chunk->uri != NULL) {
			WT_WITH_SCHEMA_LOCK(session, ret =
			    __wt_schema_drop(session, chunk->uri, drop_cfg));
			/*
			 * An EBUSY return is acceptable - a cursor may still
			 * be positioned on this old chunk.
			 */
			if (ret == EBUSY) {
				WT_VERBOSE_ERR(session, lsm,
				    "LSM worker drop busy: %s.",
				    chunk->uri);
				continue;
			} else
				WT_ERR(ret);
		}

		progress = 1;
		__wt_free(session, chunk->bloom_uri);
		__wt_free(session, chunk->uri);
		__wt_free(session, lsm_tree->old_chunks[i]);
		++lsm_tree->old_avail;
	}
err:	if (progress)
		WT_TRET(__wt_lsm_meta_write(session, lsm_tree));
	if (locked)
		WT_TRET(__wt_rwunlock(session, lsm_tree->rwlock));

	/* Returning non-zero means there is no work to do. */
	if (!progress)
		WT_TRET(WT_NOTFOUND);

	return (ret);
}<|MERGE_RESOLUTION|>--- conflicted
+++ resolved
@@ -42,11 +42,8 @@
 		if (__wt_lsm_merge(session, lsm_tree, id, stalls / 1000) == 0)
 			progress = 1;
 
-<<<<<<< HEAD
-		if (lsm_tree->nold_chunks != lsm_tree->old_avail &&
-=======
 		/* Clear any state from previous worker thread iterations. */
-		session->btree = NULL;
+		WT_CLEAR_BTREE_IN_SESSION(session);
 
 		/*
 		 * Only have one thread freeing old chunks, and only if there
@@ -54,7 +51,6 @@
 		 */
 		if (id == 0 &&
 		    lsm_tree->nold_chunks != lsm_tree->old_avail &&
->>>>>>> 01d65d9b
 		    __lsm_free_chunks(session, lsm_tree) == 0)
 			progress = 1;
 
@@ -175,7 +171,7 @@
 
 			WT_WITH_SCHEMA_LOCK(session,
 			    ret = __wt_schema_worker(session, chunk->uri,
-			    __wt_checkpoint, NULL, WT_BTREE_DISCARD_CLOSE));
+			    __wt_checkpoint, NULL, WT_DHANDLE_DISCARD_CLOSE));
 
 			if (ret != 0) {
 				__wt_err(session, ret,
